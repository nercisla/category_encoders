--- conflicted
+++ resolved
@@ -159,11 +159,6 @@
                 data_part = self.X.iloc[start_index: end_index]
                 # Always get df and check it after merge all data parts
                 data_part = self.hashing_trick(X_in=data_part, hashing_method=self.hash_method, N=self.n_components, cols=self.cols)
-<<<<<<< HEAD
-=======
-                if self.drop_invariant:
-                    data_part = data_part.drop(columns=self.drop_cols)
->>>>>>> ce16b239
                 part_index = int(math.ceil(end_index / self.max_sample))
                 hashing_parts.put({part_index: data_part})
                 if self.verbose == 5:
@@ -254,12 +249,7 @@
         X = self.hashing_trick(X, hashing_method=self.hash_method, N=self.n_components, cols=self.cols)
 
         if self.drop_invariant:
-<<<<<<< HEAD
-            for col in self.invariant_cols:
-                X.drop(col, 1, inplace=True)
-=======
-            X = X.drop(columns=self.drop_cols)
->>>>>>> ce16b239
+            X = X.drop(columns=self.invariant_cols)
 
         if self.return_df or override_return_df:
             return X
