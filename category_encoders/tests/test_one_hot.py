--- conflicted
+++ resolved
@@ -36,14 +36,9 @@
         out = enc.transform(X_t)
         self.assertEqual(len([x for x in out.columns.values if str(x).startswith('extra_')]), 3)
 
-<<<<<<< HEAD
         enc = encoders.OneHotEncoder(verbose=1, return_df=True, handle_unknown='error')
-        enc.fit(X)
-=======
-        enc = encoders.OneHotEncoder(verbose=1, return_df=True, impute_missing=True, handle_unknown='error')
         # The exception is already raised in fit() because transform() is called there to get
         # feature_names right.
->>>>>>> 4de3296d
         with self.assertRaises(ValueError):
             enc.fit(X_t)
 
