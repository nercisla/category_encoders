import pandas as pd
from unittest2 import TestCase  # or `from unittest import ...` if on Python 3.4+
import category_encoders.tests.test_utils as tu
import numpy as np

import category_encoders as encoders


np_X = tu.create_array(n_rows=100)
np_X_t = tu.create_array(n_rows=50, extras=True)
np_y = np.random.randn(np_X.shape[0]) > 0.5
np_y_t = np.random.randn(np_X_t.shape[0]) > 0.5
X = tu.create_dataset(n_rows=100)
X_t = tu.create_dataset(n_rows=50, extras=True)
y = pd.DataFrame(np_y)
y_t = pd.DataFrame(np_y_t)


class TestOneHotEncoderTestCase(TestCase):

    def test_one_hot(self):
        enc = encoders.OneHotEncoder(verbose=1, return_df=False)
        enc.fit(X)
        self.assertEqual(enc.transform(X_t).shape[1],
                         enc.transform(X_t[X_t['extra'] != 'A']).shape[1],
                         'We have to get the same count of columns')

        enc = encoders.OneHotEncoder(
            verbose=1, return_df=True, impute_missing=True)
        enc.fit(X)
        out = enc.transform(X_t)
        self.assertIn('extra_-1', out.columns.values)

        enc = encoders.OneHotEncoder(
            verbose=1, return_df=True, impute_missing=True, handle_unknown='ignore')
        enc.fit(X)
        out = enc.transform(X_t)
        self.assertEqual(
            len([x for x in out.columns.values if str(x).startswith('extra_')]), 3)

        enc = encoders.OneHotEncoder(
            verbose=1, return_df=True, impute_missing=True, handle_unknown='error')
        enc.fit(X)
        with self.assertRaises(ValueError):
            out = enc.transform(X_t)

        enc = encoders.OneHotEncoder(
            verbose=1, return_df=True, handle_unknown='ignore', use_cat_names=True)
        enc.fit(X)
        out = enc.transform(X_t)
        self.assertIn('extra_A', out.columns.values)

        enc = encoders.OneHotEncoder(
            verbose=1, return_df=True, use_cat_names=True)
        enc.fit(X)
        out = enc.transform(X_t)
        self.assertIn('extra_-1', out.columns.values)

        # test get_feature_names
        enc = encoders.OneHotEncoder(
            verbose=1, return_df=True, use_cat_names=True)
        enc.fit(X)
        out = enc.transform(X_t)
        self.assertEqual(set(enc.get_feature_names()), set(out.columns))

        # test inverse_transform
        X_i = tu.create_dataset(n_rows=100, has_none=False)
        X_i_t = tu.create_dataset(n_rows=50, has_none=False)
        X_i_t_extra = tu.create_dataset(n_rows=50, extras=True, has_none=False)
        cols = ['underscore', 'none', 'extra', 321, 'categorical']

        enc = encoders.OneHotEncoder(verbose=1, use_cat_names=True, cols=cols)
        enc.fit(X_i)
        obtained = enc.inverse_transform(enc.transform(X_i_t))
<<<<<<< HEAD
        # numeric columns are incorrectly typed as object...
        obtained[321] = obtained[321].astype('int64')
=======
>>>>>>> 3895c5fd
        tu.verify_inverse_transform(X_i_t, obtained)<|MERGE_RESOLUTION|>--- conflicted
+++ resolved
@@ -72,9 +72,4 @@
         enc = encoders.OneHotEncoder(verbose=1, use_cat_names=True, cols=cols)
         enc.fit(X_i)
         obtained = enc.inverse_transform(enc.transform(X_i_t))
-<<<<<<< HEAD
-        # numeric columns are incorrectly typed as object...
-        obtained[321] = obtained[321].astype('int64')
-=======
->>>>>>> 3895c5fd
         tu.verify_inverse_transform(X_i_t, obtained)